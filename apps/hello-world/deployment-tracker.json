--- conflicted
+++ resolved
@@ -59,8 +59,6 @@
   },
   "recentDeployments": [
     {
-<<<<<<< HEAD
-=======
       "commit": "e7c24db34aeb5cba",
       "manifestTxId": "Ve-wJkbMzoA97cOCWGFdhifOX6uwW2rxg1lB_t_pryo",
       "changedFiles": [
@@ -77,7 +75,6 @@
       "deployed": "2025-10-15T17:40:15.957Z"
     },
     {
->>>>>>> ea20d0cf
       "commit": "e0f32b4b9e4633b5",
       "manifestTxId": "vX60FxbZbkYt9ONYl9nddF11l_kwU3UBFG8JqKhhqGQ",
       "changedFiles": [
